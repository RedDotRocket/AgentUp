"""Main entry point for the agent."""

import logging
import uvicorn
from fastapi import FastAPI
from contextlib import asynccontextmanager
import httpx

from .agent_executor import GenericAgentExecutor as AgentExecutorImpl
from .api import router, jsonrpc_error_handler, create_agent_card, set_request_handler_instance
from .config import load_config
from .models import JSONRPCError
from .security import create_security_manager
from .constants import DEFAULT_REDIS_URL, DEFAULT_SERVER_HOST, DEFAULT_SERVER_PORT

from a2a.server.tasks import InMemoryTaskStore
from .push_notifier import EnhancedPushNotifier, ValkeyPushNotifier
from .custom_request_handler import CustomRequestHandler

# Optional imports; fall back to None if the module isn't present
try:
    from .services import initialize_services_from_config
except ImportError:
    initialize_services_from_config = None

try:
    from .function_dispatcher import register_ai_functions_from_handlers
except ImportError:
    register_ai_functions_from_handlers = None

try:
    from .mcp_support.mcp_integration import initialize_mcp_integration, shutdown_mcp_integration
except ImportError:
    initialize_mcp_integration = None
    shutdown_mcp_integration = None


# Configure logging
logging.basicConfig(level=logging.INFO)
logger = logging.getLogger(__name__)


@asynccontextmanager
async def lifespan(app: FastAPI):
    """Lifespan manager for the FastAPI application."""
    # Load configuration and attach to app.state
    config = load_config()
    app.state.config = config

    agent_cfg = config.get("agent", {})
    name = agent_cfg.get("name", "Agent")
    version = agent_cfg.get("version", "0.1.0")
    logger.info(f"Starting {name} v{version}")

    # Initialize security manager
    try:
        security_manager = create_security_manager(config)
        app.state.security_manager = security_manager
        if security_manager.is_auth_enabled():
            logger.info(f"Security enabled with {security_manager.get_primary_auth_type()} authentication")
        else:
            logger.info("Security disabled - all endpoints will be public")
    except Exception as e:
        logger.error(f"Failed to initialize security manager: {e}")
        # Continue without security for now, but log the error
        app.state.security_manager = None

    # Initialize services if available & enabled
    svc_cfg = config.get("services", {})

    if initialize_services_from_config and svc_cfg.get("enabled", True):
        try:
            await initialize_services_from_config(config)
            logger.info("Services initialized successfully")
        except Exception as e:
            logger.error(f"Failed to initialize services: {e}")
    else:
        logger.warning("Services initialization skipped")

    # Load registry skills if available
    try:
        from .registry_skill_loader import load_all_registry_skills
        load_all_registry_skills()
        logger.info("Registry skills loaded successfully")
    except ImportError:
        logger.debug("Registry skill loader not available")
    except Exception as e:
        logger.error(f"Failed to load registry skills: {e}")

    # Register AI functions if available & requested
    routing_cfg = config.get("routing", {})
    default_mode = routing_cfg.get("default_mode", "ai")
    logger.info(f"Routing default mode set to: {default_mode}")

    # Register AI functions if any skills might use AI routing
    # Note: In mixed routing, skills can override the default mode
    skills = config.get("skills", [])
    needs_ai = any(skill.get("routing_mode", default_mode) == "ai" for skill in skills)

    if register_ai_functions_from_handlers and needs_ai and svc_cfg.get("ai_functions", True):
        try:
            register_ai_functions_from_handlers()
            logger.info("AI functions registered successfully")
        except Exception as e:
            logger.error(f"Failed to register AI functions: {e}")
    elif not needs_ai:
        logger.info("No AI routing skills found - skipping AI function registration")

    # Initialize state management if configured
    state_cfg = config.get("state", {})
    if state_cfg:
        try:
            from .context import get_context_manager

            backend = state_cfg.get("backend", "memory")
            backend_config = {}
<<<<<<< HEAD
            
            if backend == "valkey":
                # Get Valkey URL from services configuration or state config
                valkey_service = config.get("services", {}).get("valkey", {}).get("config", {})
                backend_config["url"] = valkey_service.get("url", "valkey://localhost:6379")
=======

            if backend == "redis":
                # Get Redis URL from services configuration or state config
                redis_service = config.get("services", {}).get("redis", {}).get("config", {})
                backend_config["url"] = redis_service.get("url", DEFAULT_REDIS_URL)
>>>>>>> a5adb159
                backend_config["ttl"] = state_cfg.get("ttl", 3600)
            elif backend == "file":
                backend_config["storage_dir"] = state_cfg.get("storage_dir", "./conversation_states")

            # Initialize global state manager
            context_manager = get_context_manager(backend, **backend_config)
            app.state.context_manager = context_manager

            logger.info(f"State management initialized with {backend} backend")

        except Exception as e:
            logger.error(f"Failed to initialize state management: {e}")
            # Continue without state management
            app.state.context_manager = None

    # Initialize MCP integration if available & enabled
    mcp_cfg = config.get("mcp", {})
    if initialize_mcp_integration and mcp_cfg.get("enabled", False):
        try:
            await initialize_mcp_integration(config)
            logger.info("MCP integration initialized successfully")

            # Add MCP HTTP endpoint if server is enabled
            if mcp_cfg.get("server", {}).get("enabled", False):
                try:
                    from .mcp_support.mcp_http_server import MCPHTTPServer, create_mcp_router

                    # Create MCP HTTP server
                    mcp_http_server = MCPHTTPServer(
                        agent_name=agent_cfg.get("name", "Agent"),
                        agent_version=agent_cfg.get("version", "0.1.0")
                    )
                    await mcp_http_server.initialize()

                    # Store in app state for later access
                    app.state.mcp_http_server = mcp_http_server

                    # Create and mount MCP router
                    mcp_router = create_mcp_router(mcp_http_server)
                    app.include_router(mcp_router)

                    logger.info("MCP HTTP endpoint added at /mcp")
                except Exception as e:
                    logger.error(f"Failed to add MCP HTTP endpoint: {e}")

        except Exception as e:
            logger.error(f"Failed to initialize MCP integration: {e}")

    # Initialize push notifier with Valkey if configured
    push_config = config.get('push_notifications', {})
    if push_config.get('backend') == 'valkey' and push_config.get('enabled', True):
        try:
            from .services import get_services
            services = get_services()

            # Find the cache service name from config
            cache_service_name = None
            services_config = config.get('services', {})
            for service_name, service_config in services_config.items():
                if service_config.get('type') == 'cache':
                    cache_service_name = service_name
                    break

            if cache_service_name:
                valkey_service = services.get_cache(cache_service_name)
            else:
                valkey_service = None
                logger.warning("No cache service found in configuration")
<<<<<<< HEAD
            
            # Create Valkey client from service URL
            if valkey_service and hasattr(valkey_service, 'url'):
                import valkey.asyncio as valkey
                valkey_url = valkey_service.url
                valkey_client = valkey.from_url(valkey_url)
            else:
                valkey_client = None
                logger.warning("Cannot create Valkey client - no URL available")
            
            if valkey_client:
                # Create new Valkey push notifier
=======

            # Create Redis client from service URL
            if redis_service and hasattr(redis_service, 'url'):
                import redis.asyncio as redis
                redis_url = redis_service.url
                redis_client = redis.from_url(redis_url)
            else:
                redis_client = None
                logger.warning("Cannot create Redis client - no URL available")

            if redis_client:
                # Create new Redis push notifier
>>>>>>> a5adb159
                client = httpx.AsyncClient()
                valkey_push_notifier = ValkeyPushNotifier(
                    client=client,
                    valkey_client=valkey_client,
                    key_prefix=push_config.get('key_prefix', 'agentup:push:'),
                    validate_urls=push_config.get('validate_urls', True)
                )
<<<<<<< HEAD
                
                # Update the request handler to use Valkey push notifier
                from .api import get_request_handler
                handler = get_request_handler()
                handler._push_notifier = valkey_push_notifier
                
                logger.info("Updated to Valkey-backed push notifier")
            else:
                logger.warning("Valkey service available but no client found, using memory push notifier")
                
=======

                # Update the request handler to use Redis push notifier
                from .api import get_request_handler
                handler = get_request_handler()
                handler._push_notifier = redis_push_notifier

                logger.info("Updated to Redis-backed push notifier")
            else:
                logger.warning("Redis service available but no client found, using memory push notifier")

>>>>>>> a5adb159
        except Exception as e:
            logger.error(f"Failed to initialize Valkey push notifier: {e}")
            logger.info("Using memory push notifier")

    yield

    # Shutdown hooks
    logger.info("Shutting down...")

    # State management cleanup
    if hasattr(app.state, 'context_manager') and app.state.context_manager:
        try:
            # Cleanup old contexts (optional)
            cleaned = await app.state.context_manager.cleanup_old_contexts(max_age_hours=24)
            if cleaned > 0:
                logger.info(f"Cleaned up {cleaned} old conversation contexts")
        except Exception as e:
            logger.error(f"Error during state cleanup: {e}")

    if shutdown_mcp_integration and mcp_cfg.get("enabled", False):
        try:
            await shutdown_mcp_integration()
            logger.info("MCP integration shut down successfully")
        except Exception as e:
            logger.error(f"Failed to shutdown MCP integration: {e}")


def create_app() -> FastAPI:
    """Create and configure the FastAPI application."""
    agent_card = create_agent_card()

    # Create basic request handler with memory push notifier
    client = httpx.AsyncClient()
    push_notifier = EnhancedPushNotifier(client=client)

    request_handler = CustomRequestHandler(
        agent_executor=AgentExecutorImpl(agent=create_agent_card()),
        task_store=InMemoryTaskStore(),
        push_notifier=push_notifier,
    )
    set_request_handler_instance(request_handler)

    # Create FastAPI app
    app = FastAPI(
        title=agent_card.name,
        description=agent_card.description,
        version=agent_card.version,
        lifespan=lifespan,
    )

    # Add default routes and exception handlers
    app.include_router(router)
    app.add_exception_handler(JSONRPCError, jsonrpc_error_handler)

    return app


app = create_app()


def main():
    """Main function to set up and run the agent."""
    import os

    host = os.getenv('SERVER_HOST', DEFAULT_SERVER_HOST)
    port = int(os.getenv('SERVER_PORT', DEFAULT_SERVER_PORT))

    logger.info(f"Starting server on {host}:{port}")
    uvicorn.run(app, host=host, port=port)

if __name__ == "__main__":
    main()<|MERGE_RESOLUTION|>--- conflicted
+++ resolved
@@ -114,19 +114,11 @@
 
             backend = state_cfg.get("backend", "memory")
             backend_config = {}
-<<<<<<< HEAD
             
             if backend == "valkey":
                 # Get Valkey URL from services configuration or state config
                 valkey_service = config.get("services", {}).get("valkey", {}).get("config", {})
                 backend_config["url"] = valkey_service.get("url", "valkey://localhost:6379")
-=======
-
-            if backend == "redis":
-                # Get Redis URL from services configuration or state config
-                redis_service = config.get("services", {}).get("redis", {}).get("config", {})
-                backend_config["url"] = redis_service.get("url", DEFAULT_REDIS_URL)
->>>>>>> a5adb159
                 backend_config["ttl"] = state_cfg.get("ttl", 3600)
             elif backend == "file":
                 backend_config["storage_dir"] = state_cfg.get("storage_dir", "./conversation_states")
@@ -195,7 +187,6 @@
             else:
                 valkey_service = None
                 logger.warning("No cache service found in configuration")
-<<<<<<< HEAD
             
             # Create Valkey client from service URL
             if valkey_service and hasattr(valkey_service, 'url'):
@@ -208,20 +199,6 @@
             
             if valkey_client:
                 # Create new Valkey push notifier
-=======
-
-            # Create Redis client from service URL
-            if redis_service and hasattr(redis_service, 'url'):
-                import redis.asyncio as redis
-                redis_url = redis_service.url
-                redis_client = redis.from_url(redis_url)
-            else:
-                redis_client = None
-                logger.warning("Cannot create Redis client - no URL available")
-
-            if redis_client:
-                # Create new Redis push notifier
->>>>>>> a5adb159
                 client = httpx.AsyncClient()
                 valkey_push_notifier = ValkeyPushNotifier(
                     client=client,
@@ -229,8 +206,6 @@
                     key_prefix=push_config.get('key_prefix', 'agentup:push:'),
                     validate_urls=push_config.get('validate_urls', True)
                 )
-<<<<<<< HEAD
-                
                 # Update the request handler to use Valkey push notifier
                 from .api import get_request_handler
                 handler = get_request_handler()
@@ -239,19 +214,6 @@
                 logger.info("Updated to Valkey-backed push notifier")
             else:
                 logger.warning("Valkey service available but no client found, using memory push notifier")
-                
-=======
-
-                # Update the request handler to use Redis push notifier
-                from .api import get_request_handler
-                handler = get_request_handler()
-                handler._push_notifier = redis_push_notifier
-
-                logger.info("Updated to Redis-backed push notifier")
-            else:
-                logger.warning("Redis service available but no client found, using memory push notifier")
-
->>>>>>> a5adb159
         except Exception as e:
             logger.error(f"Failed to initialize Valkey push notifier: {e}")
             logger.info("Using memory push notifier")
